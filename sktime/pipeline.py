--- conflicted
+++ resolved
@@ -1,10 +1,6 @@
 from sklearn.pipeline import Pipeline as skPipeline
 from sklearn.pipeline import FeatureUnion as skFeatureUnion
-<<<<<<< HEAD
-from sklearn.pipeline import _fit_one, _transform_one, _fit_transform_one
-=======
 from sklearn.pipeline import _transform_one, _fit_transform_one
->>>>>>> 960929a4
 from sklearn.utils._joblib import Parallel, delayed
 import pandas as pd
 import numpy as np
